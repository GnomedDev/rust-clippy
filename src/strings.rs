--- conflicted
+++ resolved
@@ -13,19 +13,14 @@
 
 declare_lint! {
     pub STRING_ADD_ASSIGN,
-<<<<<<< HEAD
     Allow,
     "expressions of the form `x = x + ..` where x is a `String`"
-=======
-    Warn,
-    "using `x = x + ..` where x is a `String`; suggests using `push_str()` instead"
->>>>>>> ea0cf2a2
 }
 
 declare_lint! {
     pub STRING_ADD,
     Allow,
-    "expressions of the form `x + ..` where x is a `String"
+    "using `x = x + ..` where x is a `String`; suggests using `push_str()` instead"
 }
 
 #[derive(Copy, Clone)]
