use super::NEEDLESS_MATCH;
use clippy_utils::diagnostics::span_lint_and_sugg;
use clippy_utils::source::snippet_with_applicability;
use clippy_utils::ty::{is_type_diagnostic_item, same_type_and_consts};
use clippy_utils::{
    eq_expr_value, get_parent_expr_for_hir, get_parent_node, higher, is_else_clause, is_lang_ctor, over,
    peel_blocks_with_stmt,
};
use rustc_errors::Applicability;
use rustc_hir::LangItem::OptionNone;
use rustc_hir::{Arm, BindingAnnotation, Expr, ExprKind, FnRetTy, Node, Pat, PatKind, Path, QPath};
use rustc_lint::LateContext;
use rustc_span::sym;
use rustc_typeck::hir_ty_to_ty;

pub(crate) fn check_match(cx: &LateContext<'_>, ex: &Expr<'_>, arms: &[Arm<'_>], expr: &Expr<'_>) {
    if arms.len() > 1 && expr_ty_matches_p_ty(cx, ex, expr) && check_all_arms(cx, ex, arms) {
        let mut applicability = Applicability::MachineApplicable;
        span_lint_and_sugg(
            cx,
            NEEDLESS_MATCH,
            expr.span,
            "this match expression is unnecessary",
            "replace it with",
            snippet_with_applicability(cx, ex.span, "..", &mut applicability).to_string(),
            applicability,
        );
    }
}

/// Check for nop `if let` expression that assembled as unnecessary match
///
/// ```rust,ignore
/// if let Some(a) = option {
///     Some(a)
/// } else {
///     None
/// }
/// ```
/// OR
/// ```rust,ignore
/// if let SomeEnum::A = some_enum {
///     SomeEnum::A
/// } else if let SomeEnum::B = some_enum {
///     SomeEnum::B
/// } else {
///     some_enum
/// }
/// ```
pub(crate) fn check(cx: &LateContext<'_>, ex: &Expr<'_>) {
    if let Some(ref if_let) = higher::IfLet::hir(cx, ex) {
        if !is_else_clause(cx.tcx, ex) && expr_ty_matches_p_ty(cx, if_let.let_expr, ex) && check_if_let(cx, if_let) {
            let mut applicability = Applicability::MachineApplicable;
            span_lint_and_sugg(
                cx,
                NEEDLESS_MATCH,
                ex.span,
                "this if-let expression is unnecessary",
                "replace it with",
                snippet_with_applicability(cx, if_let.let_expr.span, "..", &mut applicability).to_string(),
                applicability,
            );
        }
    }
}

fn check_all_arms(cx: &LateContext<'_>, match_expr: &Expr<'_>, arms: &[Arm<'_>]) -> bool {
    for arm in arms {
        let arm_expr = peel_blocks_with_stmt(arm.body);
        if let PatKind::Wild = arm.pat.kind {
            return eq_expr_value(cx, match_expr, strip_return(arm_expr));
        } else if !pat_same_as_expr(arm.pat, arm_expr) {
            return false;
        }
    }

    true
}

fn check_if_let(cx: &LateContext<'_>, if_let: &higher::IfLet<'_>) -> bool {
    if let Some(if_else) = if_let.if_else {
        if !pat_same_as_expr(if_let.let_pat, peel_blocks_with_stmt(if_let.if_then)) {
            return false;
        }

        // Recursively check for each `else if let` phrase,
        if let Some(ref nested_if_let) = higher::IfLet::hir(cx, if_else) {
            return check_if_let(cx, nested_if_let);
        }

        if matches!(if_else.kind, ExprKind::Block(..)) {
            let else_expr = peel_blocks_with_stmt(if_else);
            if matches!(else_expr.kind, ExprKind::Block(..)) {
                return false;
            }
            let ret = strip_return(else_expr);
            let let_expr_ty = cx.typeck_results().expr_ty(if_let.let_expr);
            if is_type_diagnostic_item(cx, let_expr_ty, sym::Option) {
                if let ExprKind::Path(ref qpath) = ret.kind {
                    return is_lang_ctor(cx, qpath, OptionNone) || eq_expr_value(cx, if_let.let_expr, ret);
                }
<<<<<<< HEAD
                return true;
=======
                return false;
>>>>>>> c7a705a8
            }
            return eq_expr_value(cx, if_let.let_expr, ret);
        }
    }

    false
}

/// Strip `return` keyword if the expression type is `ExprKind::Ret`.
fn strip_return<'hir>(expr: &'hir Expr<'hir>) -> &'hir Expr<'hir> {
    if let ExprKind::Ret(Some(ret)) = expr.kind {
        ret
    } else {
        expr
    }
}

/// Manually check for coercion casting by checking if the type of the match operand or let expr
<<<<<<< HEAD
/// differs with the assigned local variable or the funtion return type.
=======
/// differs with the assigned local variable or the function return type.
>>>>>>> c7a705a8
fn expr_ty_matches_p_ty(cx: &LateContext<'_>, expr: &Expr<'_>, p_expr: &Expr<'_>) -> bool {
    if let Some(p_node) = get_parent_node(cx.tcx, p_expr.hir_id) {
        match p_node {
            // Compare match_expr ty with local in `let local = match match_expr {..}`
            Node::Local(local) => {
                let results = cx.typeck_results();
                return same_type_and_consts(results.node_type(local.hir_id), results.expr_ty(expr));
            },
            // compare match_expr ty with RetTy in `fn foo() -> RetTy`
            Node::Item(..) => {
                if let Some(fn_decl) = p_node.fn_decl() {
                    if let FnRetTy::Return(ret_ty) = fn_decl.output {
                        return same_type_and_consts(hir_ty_to_ty(cx.tcx, ret_ty), cx.typeck_results().expr_ty(expr));
                    }
                }
            },
            // check the parent expr for this whole block `{ match match_expr {..} }`
            Node::Block(block) => {
                if let Some(block_parent_expr) = get_parent_expr_for_hir(cx, block.hir_id) {
                    return expr_ty_matches_p_ty(cx, expr, block_parent_expr);
                }
            },
            // recursively call on `if xxx {..}` etc.
            Node::Expr(p_expr) => {
                return expr_ty_matches_p_ty(cx, expr, p_expr);
            },
            _ => {},
        }
    }
    false
}

fn pat_same_as_expr(pat: &Pat<'_>, expr: &Expr<'_>) -> bool {
    let expr = strip_return(expr);
    match (&pat.kind, &expr.kind) {
        // Example: `Some(val) => Some(val)`
        (PatKind::TupleStruct(QPath::Resolved(_, path), tuple_params, _), ExprKind::Call(call_expr, call_params)) => {
            if let ExprKind::Path(QPath::Resolved(_, call_path)) = call_expr.kind {
                return over(path.segments, call_path.segments, |pat_seg, call_seg| {
                    pat_seg.ident.name == call_seg.ident.name
                }) && same_non_ref_symbols(tuple_params, call_params);
            }
        },
        // Example: `val => val`
        (
            PatKind::Binding(annot, _, pat_ident, _),
            ExprKind::Path(QPath::Resolved(
                _,
                Path {
                    segments: [first_seg, ..],
                    ..
                },
            )),
        ) => {
            return !matches!(annot, BindingAnnotation::Ref | BindingAnnotation::RefMut)
                && pat_ident.name == first_seg.ident.name;
        },
        // Example: `Custom::TypeA => Custom::TypeB`, or `None => None`
        (PatKind::Path(QPath::Resolved(_, p_path)), ExprKind::Path(QPath::Resolved(_, e_path))) => {
            return over(p_path.segments, e_path.segments, |p_seg, e_seg| {
                p_seg.ident.name == e_seg.ident.name
            });
        },
        // Example: `5 => 5`
        (PatKind::Lit(pat_lit_expr), ExprKind::Lit(expr_spanned)) => {
            if let ExprKind::Lit(pat_spanned) = &pat_lit_expr.kind {
                return pat_spanned.node == expr_spanned.node;
            }
        },
        _ => {},
    }

    false
}

fn same_non_ref_symbols(pats: &[Pat<'_>], exprs: &[Expr<'_>]) -> bool {
    if pats.len() != exprs.len() {
        return false;
    }

    for i in 0..pats.len() {
        if !pat_same_as_expr(&pats[i], &exprs[i]) {
            return false;
        }
    }

    true
}<|MERGE_RESOLUTION|>--- conflicted
+++ resolved
@@ -99,11 +99,7 @@
                 if let ExprKind::Path(ref qpath) = ret.kind {
                     return is_lang_ctor(cx, qpath, OptionNone) || eq_expr_value(cx, if_let.let_expr, ret);
                 }
-<<<<<<< HEAD
-                return true;
-=======
                 return false;
->>>>>>> c7a705a8
             }
             return eq_expr_value(cx, if_let.let_expr, ret);
         }
@@ -122,11 +118,7 @@
 }
 
 /// Manually check for coercion casting by checking if the type of the match operand or let expr
-<<<<<<< HEAD
-/// differs with the assigned local variable or the funtion return type.
-=======
 /// differs with the assigned local variable or the function return type.
->>>>>>> c7a705a8
 fn expr_ty_matches_p_ty(cx: &LateContext<'_>, expr: &Expr<'_>, p_expr: &Expr<'_>) -> bool {
     if let Some(p_node) = get_parent_node(cx.tcx, p_expr.hir_id) {
         match p_node {
